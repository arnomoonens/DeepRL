#!/usr/bin/env python
# -*- coding: utf8 -*-

import os
import numpy as np
import tensorflow as tf
import logging
from threading import Thread
import signal

from agents.Agent import Agent
from misc.utils import discount_rewards
from misc.Reporter import Reporter
from misc.gradient_ops import create_accumulative_gradients_op, add_accumulative_gradients_op, reset_accumulative_gradients_op
from agents.knowledge_transfer import TaskLearner

class AKTThread(Thread):
    """Asynchronous knowledge transfer learner thread. Used to learn using one specific variation of a task."""
    def __init__(self, master, env, task_id, n_iter, start_at_iter=0):
        super(AKTThread, self).__init__()
        self.master = master
        self.task_id = task_id
        self.n_iter = n_iter
        self.start_at_iter = start_at_iter
        self.add_accum_grad = None  # To be filled in later

        self.build_networks()
        self.states = self.master.states
        self.session = self.master.session
        self.task_learner = TaskLearner(env, self.action, self, **self.master.config)

        # Write the summary of each task in a different directory
        self.writer = tf.summary.FileWriter(os.path.join(self.master.monitor_path, "task" + str(self.task_id)), self.master.session.graph)

    def build_networks(self):
        with tf.variable_scope("task{}".format(self.task_id)):
            self.sparse_representation = tf.Variable(tf.random_normal([self.master.config["n_sparse_units"], self.master.nA]))
            self.probs = tf.nn.softmax(tf.matmul(self.master.L1, tf.matmul(self.master.knowledge_base, self.sparse_representation)))

            self.action = tf.squeeze(tf.multinomial(tf.log(self.probs), 1), name="action")

            good_probabilities = tf.reduce_sum(tf.multiply(self.probs, tf.one_hot(tf.cast(self.master.action_taken, tf.int32), self.master.nA)), reduction_indices=[1])
            eligibility = tf.log(good_probabilities + 1e-10) * self.master.advantage
            self.loss = -tf.reduce_sum(eligibility)

    def run(self):
        """Run the appropriate learning algorithm."""
        if self.master.learning_method == "REINFORCE":
            self.learn_REINFORCE()
        else:
            self.learn_Karpathy()

    def learn_REINFORCE(self):
        """Learn using updates like in the REINFORCE algorithm."""
        reporter = Reporter()
        config = self.master.config
        total_n_trajectories = 0
        iteration = self.start_at_iter
        while iteration < self.n_iter and not self.master.stop_requested:
            iteration += 1
            self.master.session.run([self.master.reset_accum_grads])
            # Collect trajectories until we get timesteps_per_batch total timesteps
            trajectories = self.task_learner.get_trajectories()
            total_n_trajectories += len(trajectories)
            all_state = np.concatenate([trajectory["state"] for trajectory in trajectories])
            # Compute discounted sums of rewards
            rets = [discount_rewards(trajectory["reward"], config["gamma"]) for trajectory in trajectories]
            max_len = max(len(ret) for ret in rets)
            padded_rets = [np.concatenate([ret, np.zeros(max_len - len(ret))]) for ret in rets]
            # Compute time-dependent baseline
            baseline = np.mean(padded_rets, axis=0)
            # Compute advantage function
            advs = [ret - baseline[:len(ret)] for ret in rets]
            all_action = np.concatenate([trajectory["action"] for trajectory in trajectories])
            all_adv = np.concatenate(advs)
            # Do policy gradient update step
            episode_rewards = np.array([trajectory["reward"].sum() for trajectory in trajectories])  # episode total rewards
            episode_lengths = np.array([len(trajectory["reward"]) for trajectory in trajectories])  # episode lengths
            results = self.master.session.run([self.loss, self.add_accum_grad], feed_dict={
                self.master.states: all_state,
                self.master.action_taken: all_action,
                self.master.advantage: all_adv
            })
            print("Task:", self.task_id)
            reporter.print_iteration_stats(iteration, episode_rewards, episode_lengths, total_n_trajectories)
            results = self.master.session.run([self.master.summary_op], feed_dict={
                self.master.loss: results[0],
                self.master.reward: np.mean(episode_rewards),
                self.master.episode_length: np.mean(episode_lengths)
            })
            self.writer.add_summary(results[0], iteration)
            self.writer.flush()
            self.master.session.run([self.master.apply_gradients])

    def learn_Karpathy(self):
        """Learn using updates like in the Karpathy algorithm."""
        config = self.master.config
        self.master.session.run([self.master.reset_accum_grads])

        iteration = self.start_at_iter
        while iteration < self.n_iter and not self.master.stop_requested:  # Keep executing episodes until the master requests a stop (e.g. using SIGINT)
            iteration += 1
            trajectory = self.task_learner.get_trajectory()
            reward = sum(trajectory["reward"])
            action_taken = trajectory["action"]

            discounted_episode_rewards = discount_rewards(trajectory["reward"], config["gamma"])
            # standardize
            discounted_episode_rewards -= np.mean(discounted_episode_rewards)
            std = np.std(discounted_episode_rewards)
            std = std if std > 0 else 1
            discounted_episode_rewards /= std
            feedback = discounted_episode_rewards

            results = self.master.session.run([self.loss, self.add_accum_grad], feed_dict={
                self.master.states: trajectory["state"],
                self.master.action_taken: action_taken,
                self.master.advantage: feedback
            })
            results = self.master.session.run([self.master.summary_op], feed_dict={
                self.master.loss: results[0],
                self.master.reward: reward,
                self.master.episode_length: trajectory["steps"]
            })
            self.writer.add_summary(results[0], iteration)
            self.writer.flush()

            self.master.session.run([self.master.apply_gradients])
            self.master.session.run([self.master.reset_accum_grads])


class AsyncKnowledgeTransfer(Agent):
    """Asynchronous learner for variations of a task."""
    def __init__(self, envs, monitor_path, learning_method="REINFORCE", **usercfg):
        super(AsyncKnowledgeTransfer, self).__init__(envs[0], **usercfg)
        self.envs = envs
        self.learning_method = learning_method
        self.monitor_path = monitor_path
        self.nA = envs[0].action_space.n
        self.config.update(dict(
            timesteps_per_batch=10000,
            trajectories_per_batch=10,
            batch_update="timesteps",
            n_iter=200,
<<<<<<< HEAD
            switch_at_iter=100,
=======
            switch_at_iter=None,  # None to deactivate, otherwhise an iteration at which to switch
>>>>>>> 669492b8
            gamma=0.99,  # Discount past rewards by a percentage
            decay=0.9,  # Decay of RMSProp optimizer
            epsilon=1e-9,  # Epsilon of RMSProp optimizer
            learning_rate=0.005,
            n_hidden_units=20,
            repeat_n_actions=1,
            n_task_variations=3,
            n_sparse_units=10,
        ))
        self.config.update(usercfg)

        self.stop_requested = False

        self.session = tf.Session(config=tf.ConfigProto(
            log_device_placement=False,
            allow_soft_placement=True))

        self.build_networks()

        self.loss = tf.placeholder("float", name="loss")
        summary_loss = tf.summary.scalar("Loss", self.loss)
        self.reward = tf.placeholder("float", name="reward")
        summary_rewards = tf.summary.scalar("Reward", self.reward)
        self.episode_length = tf.placeholder("float", name="episode_length")
        summary_episode_lengths = tf.summary.scalar("Episode_length", self.episode_length)
        self.summary_op = tf.summary.merge([summary_loss, summary_rewards, summary_episode_lengths])

        self.jobs = []
        for i, env in enumerate(self.envs):
<<<<<<< HEAD
            last = (i == len(self.envs) - 1)
=======
>>>>>>> 669492b8
            self.jobs.append(
                self.make_thread(
                    env,
                    i,
<<<<<<< HEAD
                    self.config["switch_at_iter"] if not(last) else self.config["n_iter"],
                    start_at_iter=(0 if not(last) else self.config["switch_at_iter"])))
=======
                    self.config["switch_at_iter"] if self.config["switch_at_iter"] is not None and i != len(self.envs) - 1 else self.config["n_iter"],
                    start_at_iter=(0 if self.config["switch_at_iter"] is None or i != len(self.envs) - 1 else self.config["switch_at_iter"])))
>>>>>>> 669492b8

        net_vars = self.shared_vars + [job.sparse_representation for job in self.jobs]
        self.accum_grads = create_accumulative_gradients_op(net_vars, 1)
        for i, job in enumerate(self.jobs):
<<<<<<< HEAD
            last = (i == len(self.jobs) - 1)
            job.add_accum_grad = add_accumulative_gradients_op(
                (self.shared_vars if not(last) else []) + [job.sparse_representation],
                self.accum_grads if not(last) else [self.accum_grads[-1]],
=======
            only_sparse = (self.config["switch_at_iter"] is not None and i == len(self.jobs) - 1)
            job.add_accum_grad = add_accumulative_gradients_op(
                (self.shared_vars if not(only_sparse) else []) + [job.sparse_representation],
                self.accum_grads if not(only_sparse) else [self.accum_grads[-1]],
>>>>>>> 669492b8
                job.loss,
                job.task_id)
        self.apply_gradients = self.optimizer.apply_gradients(zip(self.accum_grads, net_vars))
        self.reset_accum_grads = reset_accumulative_gradients_op(net_vars, self.accum_grads, 1)

        self.session.run(tf.global_variables_initializer())

        if self.config["save_model"]:
            for job in self.jobs:
                tf.add_to_collection("action", job.action)
            tf.add_to_collection("states", self.states)
            self.saver = tf.train.Saver()

    def build_networks(self):
        with tf.variable_scope("shared"):
            self.states = tf.placeholder(tf.float32, [None, self.nO], name="states")
            self.action_taken = tf.placeholder(tf.float32, name="action_taken")
            self.advantage = tf.placeholder(tf.float32, name="advantage")

            self.L1 = self.states

            self.knowledge_base = tf.Variable(tf.random_normal([self.nO, self.config["n_sparse_units"]]), name="knowledge_base")

            self.shared_vars = tf.get_collection(tf.GraphKeys.TRAINABLE_VARIABLES, tf.get_variable_scope().name)

            self.optimizer = tf.train.RMSPropOptimizer(learning_rate=self.config["learning_rate"], decay=self.config["decay"], epsilon=self.config["epsilon"])

    def signal_handler(self, signal, frame):
        """When a (SIGINT) signal is received, request the threads (via the master) to stop after completing an iteration."""
        logging.info("SIGINT signal received: Requesting a stop...")
        self.stop_requested = True

    def learn(self):
        signal.signal(signal.SIGINT, self.signal_handler)
<<<<<<< HEAD
        for job in self.jobs[:-1]:
            job.start()
        for job in self.jobs[:-1]:
            job.join()
        self.jobs[-1].start()
        self.jobs[-1].join()
=======
        if self.config["switch_at_iter"] is None:
            idx = None
        else:
            idx = -1
        for job in self.jobs[:idx]:
            job.start()
        for job in self.jobs[:idx]:
            job.join()
        try:
            self.jobs[idx].start()
            self.jobs[idx].join()
        except TypeError:  # idx is None
            pass
>>>>>>> 669492b8

        if self.config["save_model"]:
            self.saver.save(self.session, os.path.join(self.monitor_path, "model"))

    def make_thread(self, env, task_id, n_iter, start_at_iter=0):
        return AKTThread(self, env, task_id, n_iter, start_at_iter=start_at_iter)<|MERGE_RESOLUTION|>--- conflicted
+++ resolved
@@ -142,11 +142,7 @@
             trajectories_per_batch=10,
             batch_update="timesteps",
             n_iter=200,
-<<<<<<< HEAD
-            switch_at_iter=100,
-=======
             switch_at_iter=None,  # None to deactivate, otherwhise an iteration at which to switch
->>>>>>> 669492b8
             gamma=0.99,  # Discount past rewards by a percentage
             decay=0.9,  # Decay of RMSProp optimizer
             epsilon=1e-9,  # Epsilon of RMSProp optimizer
@@ -176,36 +172,20 @@
 
         self.jobs = []
         for i, env in enumerate(self.envs):
-<<<<<<< HEAD
-            last = (i == len(self.envs) - 1)
-=======
->>>>>>> 669492b8
             self.jobs.append(
                 self.make_thread(
                     env,
                     i,
-<<<<<<< HEAD
-                    self.config["switch_at_iter"] if not(last) else self.config["n_iter"],
-                    start_at_iter=(0 if not(last) else self.config["switch_at_iter"])))
-=======
                     self.config["switch_at_iter"] if self.config["switch_at_iter"] is not None and i != len(self.envs) - 1 else self.config["n_iter"],
                     start_at_iter=(0 if self.config["switch_at_iter"] is None or i != len(self.envs) - 1 else self.config["switch_at_iter"])))
->>>>>>> 669492b8
 
         net_vars = self.shared_vars + [job.sparse_representation for job in self.jobs]
         self.accum_grads = create_accumulative_gradients_op(net_vars, 1)
         for i, job in enumerate(self.jobs):
-<<<<<<< HEAD
-            last = (i == len(self.jobs) - 1)
-            job.add_accum_grad = add_accumulative_gradients_op(
-                (self.shared_vars if not(last) else []) + [job.sparse_representation],
-                self.accum_grads if not(last) else [self.accum_grads[-1]],
-=======
             only_sparse = (self.config["switch_at_iter"] is not None and i == len(self.jobs) - 1)
             job.add_accum_grad = add_accumulative_gradients_op(
                 (self.shared_vars if not(only_sparse) else []) + [job.sparse_representation],
                 self.accum_grads if not(only_sparse) else [self.accum_grads[-1]],
->>>>>>> 669492b8
                 job.loss,
                 job.task_id)
         self.apply_gradients = self.optimizer.apply_gradients(zip(self.accum_grads, net_vars))
@@ -240,14 +220,6 @@
 
     def learn(self):
         signal.signal(signal.SIGINT, self.signal_handler)
-<<<<<<< HEAD
-        for job in self.jobs[:-1]:
-            job.start()
-        for job in self.jobs[:-1]:
-            job.join()
-        self.jobs[-1].start()
-        self.jobs[-1].join()
-=======
         if self.config["switch_at_iter"] is None:
             idx = None
         else:
@@ -261,7 +233,6 @@
             self.jobs[idx].join()
         except TypeError:  # idx is None
             pass
->>>>>>> 669492b8
 
         if self.config["save_model"]:
             self.saver.save(self.session, os.path.join(self.monitor_path, "model"))
