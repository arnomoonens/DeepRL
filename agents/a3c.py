--- conflicted
+++ resolved
@@ -25,10 +25,7 @@
 from agents.agent import Agent
 from misc.utils import discount_rewards, FastSaver
 from misc.network_ops import conv2d, mu_sigma_layer, flatten, normalized_columns_initializer, linear
-<<<<<<< HEAD
 from agents.env_runner import Trajectory
-=======
->>>>>>> 63f35f32
 
 logging.getLogger().setLevel("INFO")
 
@@ -292,12 +289,8 @@
                 self.env,
                 master.monitor_path,
                 force=True,
-<<<<<<< HEAD
                 video_callable=(None if self.master.video else False)
             )
-=======
-                video_callable=(None if self.master.video else False))
->>>>>>> 63f35f32
 
         # Only used (and overwritten) by agents that use an RNN
         self.initial_features = None
