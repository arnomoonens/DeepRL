# -*- coding: utf8 -*-

import os
import numpy as np
import tensorflow as tf
import logging

from gym import wrappers

from agents.agent import Agent
from misc.utils import discount_rewards
from agents.actor_critic import ActorCriticNetworkDiscrete, ActorCriticNetworkDiscreteCNN, ActorCriticNetworkDiscreteCNNRNN, ActorCriticDiscreteLoss, ActorCriticNetworkContinuous, ActorCriticContinuousLoss
from agents.env_runner import EnvRunner

logging.basicConfig(level=logging.INFO,
                    format='%(asctime)s - %(levelname)s - %(message)s')

np.set_printoptions(suppress=True)  # Don't use the scientific notation to print results

class A2C(Agent):
    """Advantage Actor Critic"""
    def __init__(self, env, monitor_path, video=True, **usercfg):
        super(A2C, self).__init__(**usercfg)
        self.monitor_path = monitor_path

        self.env = wrappers.Monitor(
            env,
            monitor_path,
            force=True,
            video_callable=(None if video else False))

        self.config.update(dict(
            n_iter=100,
            gamma=0.99,
            learning_rate=0.001,
            n_hidden=20,
            gradient_clip_value=0.5,
            n_local_steps=20,
            entropy_coef=0.01,
            loss_reducer="mean",
            save_model=False
        ))
        self.config.update(usercfg)
        self.build_networks()

        self.action = self.ac_net.action
        self.states = self.ac_net.states
        self.r = self.ac_net.r
        self.adv = self.ac_net.adv
        self.actions_taken = self.ac_net.actions_taken

        self.actor_loss, self.critic_loss, self.loss = self.make_loss(
            self.ac_net,
            self.config["entropy_coef"],
            self.config["loss_reducer"]
        )
        self.vars = tf.get_collection(tf.GraphKeys.TRAINABLE_VARIABLES, tf.get_variable_scope().name)

        self._global_step = tf.get_variable(
            "global_step",
            [],
            tf.int32,
            initializer=tf.constant_initializer(0, dtype=tf.int32),
            trainable=False)

        self.optimizer = tf.train.AdamOptimizer(self.config["learning_rate"], name="optim")
        grads = tf.gradients(self.loss, self.vars)
        grads, _ = tf.clip_by_global_norm(grads, self.config["gradient_clip_value"])

        # Apply gradients to the weights of the master network
        apply_grads = self.optimizer.apply_gradients(zip(grads, self.vars))

        self.n_steps = tf.shape(self.states)[0]
        inc_step = self._global_step.assign_add(self.n_steps)
        self.train_op = tf.group(apply_grads, inc_step)

        init = tf.global_variables_initializer()
        # Launch the graph.
        self.session = tf.Session()
        self.session.run(init)
        if self.config["save_model"]:
            tf.add_to_collection("action", self.action)
            tf.add_to_collection("states", self.states)
            self.saver = tf.train.Saver()
        n_steps = tf.to_float(self.n_steps)
        summary_actor_loss = tf.summary.scalar("Actor_loss", self.actor_loss / n_steps)
        summary_critic_loss = tf.summary.scalar("Critic_loss", self.critic_loss / n_steps)
        summary_loss = tf.summary.scalar("Loss", self.loss / n_steps)
        self.loss_summary_op = tf.summary.merge(
            [summary_actor_loss, summary_critic_loss, summary_loss])
        self.writer = tf.summary.FileWriter(os.path.join(self.monitor_path, "summaries"), self.session.graph)
        self.env_runner = EnvRunner(self.env, self, usercfg, summary_writer=self.writer)
        return

    @property
    def global_step(self):
        return self._global_step.eval(session=self.session)

    def get_critic_value(self, state, features):
        return self.session.run([self.ac_net.value], feed_dict={self.states: state})[0].flatten()

<<<<<<< HEAD
    def choose_action(self, state, *rest):
        action, value = self.session.run([self.ac_net.action, self.ac_net.value], feed_dict={self.states: [state]})
=======
    def choose_action(self, state, features):
        """Choose an action."""
        feed_dict = {
            self.states: [state]
        }
        action, value = self.session.run([self.ac_net.action, self.ac_net.value], feed_dict=feed_dict)
>>>>>>> 8cadb9c4
        return action, value, []

    def get_env_action(self, action):
        return np.argmax(action)

    def learn(self):
        """Run learning algorithm"""
        config = self.config
        for iteration in range(config["n_iter"]):
            # Collect trajectories until we get timesteps_per_batch total timesteps
            trajectory = self.env_runner.get_steps(self.config["n_local_steps"])
            v = 0 if trajectory.terminal else self.get_critic_value(np.asarray(trajectory.states)[None, -1], trajectory.features[-1])
            rewards_plus_v = np.asarray(trajectory.rewards + [v])
            vpred_t = np.asarray(trajectory.values + [v])
            delta_t = trajectory.rewards + self.config["gamma"] * vpred_t[1:] - vpred_t[:-1]
            batch_r = discount_rewards(rewards_plus_v, self.config["gamma"])[:-1]
            batch_adv = discount_rewards(delta_t, self.config["gamma"])
            fetches = [self.loss_summary_op, self.train_op, self._global_step]
            states = np.asarray(trajectory.states)
            feed_dict = {
                self.states: states,
                self.actions_taken: np.asarray(trajectory.actions),
                self.adv: batch_adv,
                self.r: np.asarray(batch_r)
            }
            feature = trajectory.features[0]
            if feature != []:
                feed_dict[self.ac_net.rnn_state_in] = feature
            summary, _, global_step = self.session.run(fetches, feed_dict)
            self.writer.add_summary(summary, global_step)
            self.writer.flush()

        if self.config["save_model"]:
            tf.add_to_collection("action", self.action)
            tf.add_to_collection("states", self.states)
            self.saver.save(self.session, os.path.join(self.monitor_path, "model"))

class A2CDiscrete(A2C):
    def __init__(self, *args, **kwargs):
        self.make_loss = ActorCriticDiscreteLoss
        super(A2CDiscrete, self).__init__(*args, **kwargs)

    def build_networks(self):
        self.ac_net = ActorCriticNetworkDiscrete(
            list(self.env.observation_space.shape),
            self.env.action_space.n,
            self.config["n_hidden"])

class A2CDiscreteCNN(A2CDiscrete):
    def build_networks(self):
        self.ac_net = ActorCriticNetworkDiscreteCNN(
            list(self.env.observation_space.shape),
            self.env.action_space.n,
            self.config["n_hidden"])

class A2CDiscreteCNNRNN(A2CDiscrete):
    def build_networks(self):
        self.ac_net = ActorCriticNetworkDiscreteCNNRNN(
            list(self.env.observation_space.shape),
            self.env.action_space.n,
            self.config["n_hidden"])
        self.initial_features = self.ac_net.state_init

    def choose_action(self, state, features):
        """Choose an action."""
        feed_dict = {
            self.ac_net.states: [state],
            self.ac_net.rnn_state_in: features
        }

        action, rnn_state, value = self.session.run(
            [self.ac_net.action, self.ac_net.rnn_state_out, self.ac_net.value],
            feed_dict=feed_dict)
        return action, value, rnn_state

    def get_critic_value(self, states, features):
        feed_dict = {
            self.ac_net.states: states,
            self.ac_net.rnn_state_in: features
        }
        return self.session.run(self.ac_net.value, feed_dict=feed_dict)[0]

class A2CContinuous(A2C):
    def __init__(self, *args, **kwargs):
        self.make_loss = ActorCriticContinuousLoss
        super(A2CContinuous, self).__init__(*args, **kwargs)

    def build_networks(self):
        self.ac_net = ActorCriticNetworkContinuous(
            list(self.env.observation_space.shape),
            self.env.action_space,
            self.config["n_hidden"])<|MERGE_RESOLUTION|>--- conflicted
+++ resolved
@@ -99,17 +99,8 @@
     def get_critic_value(self, state, features):
         return self.session.run([self.ac_net.value], feed_dict={self.states: state})[0].flatten()
 
-<<<<<<< HEAD
-    def choose_action(self, state, *rest):
+    def choose_action(self, state, features):
         action, value = self.session.run([self.ac_net.action, self.ac_net.value], feed_dict={self.states: [state]})
-=======
-    def choose_action(self, state, features):
-        """Choose an action."""
-        feed_dict = {
-            self.states: [state]
-        }
-        action, value = self.session.run([self.ac_net.action, self.ac_net.value], feed_dict=feed_dict)
->>>>>>> 8cadb9c4
         return action, value, []
 
     def get_env_action(self, action):
