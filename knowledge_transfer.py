--- conflicted
+++ resolved
@@ -69,11 +69,7 @@
 
         W0 = tf.Variable(tf.random_normal([self.nO, self.config["n_hidden_units"]]) / np.sqrt(self.nO), name='W0')
         b0 = tf.Variable(tf.zeros([self.config["n_hidden_units"]]), name='b0')
-<<<<<<< HEAD
-        L1 = tf.tanh(tf.nn.xw_plus_b(self.states, W0, b0))
-=======
         L1 = tf.tanh(tf.nn.xw_plus_b(self.states, W0, b0), name="L1")
->>>>>>> 70412893
 
         knowledge_base = tf.Variable(tf.random_normal([self.config["n_hidden_units"], self.config["n_sparse_units"]]), name="knowledge_base")
 
@@ -111,11 +107,7 @@
         for i, probabilities in enumerate(self.probs_tensors):
             good_probabilities = tf.reduce_sum(tf.multiply(probabilities, tf.one_hot(tf.cast(self.action_taken, tf.int32), self.nA)), reduction_indices=[1])
             eligibility = tf.log(good_probabilities) * self.advantage
-<<<<<<< HEAD
             loss = -tf.reduce_sum(eligibility) + regularizer(sparse_representations[i])
-=======
-            loss = -tf.reduce_sum(eligibility)
->>>>>>> 70412893
             self.losses.append(loss)
             writer = tf.summary.FileWriter(os.path.join(self.monitor_dir, "task" + str(i)), self.session.graph)
             self.writers.append(writer)
