#!/usr/bin/env python
# -*- coding: utf8 -*-

from gym import make, Wrapper

class Environment(Wrapper):
    """Wrapper for a OpenAI Gym environment."""

    changeable_parameters = []

<<<<<<< HEAD
    def __init__(self, name, add_at_iteration=0, change_variables="all", **kwargs):
        super(Environment, self).__init__(make(name))
        self.name = name
        self.add_at_iteration = add_at_iteration
        self.change_variables = change_variables
=======
    def __init__(self, name, **args):
        super(Environment, self).__init__(make(name))
        self.name = name
        self.args = args
>>>>>>> 2e0152fa

    def to_dict(self):
        """
        Extract the name and other important aspects of the environment.
        By default, these include the changeable parameters.
        """
        d = {"name": self.name}
        for p in self.changeable_parameters:
            d[p["name"]] = self.env.env.__getattribute__(p["name"])
        return d<|MERGE_RESOLUTION|>--- conflicted
+++ resolved
@@ -8,18 +8,12 @@
 
     changeable_parameters = []
 
-<<<<<<< HEAD
     def __init__(self, name, add_at_iteration=0, change_variables="all", **kwargs):
         super(Environment, self).__init__(make(name))
         self.name = name
         self.add_at_iteration = add_at_iteration
+        self.args = kwargs
         self.change_variables = change_variables
-=======
-    def __init__(self, name, **args):
-        super(Environment, self).__init__(make(name))
-        self.name = name
-        self.args = args
->>>>>>> 2e0152fa
 
     def to_dict(self):
         """
